--- conflicted
+++ resolved
@@ -26,10 +26,6 @@
         if file == "REPORTING_GROUPS.yaml": continue
         if not file.endswith(".yaml"): continue
         name = file[:-5]
-<<<<<<< HEAD
-        data = ParsedYaml({})
-=======
->>>>>>> bc026a73
         try:
             data = load_yaml_file(os.path.join(indir, file))
             vos_data.add_vo(name, data)
