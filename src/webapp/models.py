--- conflicted
+++ resolved
@@ -323,18 +323,11 @@
             try:
                 log.debug("Updating topology RG data")
                 self.topology.update(rg_reader.get_topology(self.topology_dir, self.get_contacts_data(), strict=self.strict))
-<<<<<<< HEAD
+                log.debug("Updated topology RG data successfully")
             except Exception as err:
                 if self.strict:
                     raise
-                log.exception("Failed to update topology (%s)", err)
-=======
-                log.debug("Updated topology RG data successfully")
-            except Exception:
-                if self.strict:
-                    raise
-                log.exception("Failed to update topology RG data")
->>>>>>> 73cb422b
+                log.exception("Failed to update topology RG data (%s)", err)
                 self.topology.try_again()
         else:
             self.topology.try_again()
@@ -351,12 +344,8 @@
                     try:
                         log.debug("Updating VOs")
                         self.vos_data.update(vo_reader.get_vos_data(self.vos_dir, self.get_contacts_data(), strict=self.strict))
-<<<<<<< HEAD
+                        log.debug("Updated VOs successfully")
                     except Exception as err:
-=======
-                        log.debug("Updated VOs successfully")
-                    except Exception:
->>>>>>> 73cb422b
                         if self.strict:
                             raise
                         log.exception("Failed to update VOs (%s)", err)
@@ -378,12 +367,8 @@
                     try:
                         log.debug("Updating projects")
                         self.projects.update(project_reader.get_projects(self.projects_dir, strict=self.strict))
-<<<<<<< HEAD
+                        log.debug("Updated projects successfully")
                     except Exception as err:
-=======
-                        log.debug("Updated projects successfully")
-                    except Exception:
->>>>>>> 73cb422b
                         if self.strict:
                             raise
                         log.exception("Failed to update projects (%s)", err)
@@ -407,12 +392,8 @@
                     try:
                         log.debug("Updating mappings")
                         self.mappings.update(mappings.get_mappings(indir=self.mappings_dir, strict=strict))
-<<<<<<< HEAD
+                        log.debug("Updated mappings successfully")
                     except Exception as err:
-=======
-                        log.debug("Updated mappings successfully")
-                    except Exception:
->>>>>>> 73cb422b
                         if self.strict:
                             raise
                         log.exception("Failed to update mappings (%s)", err)
