--- conflicted
+++ resolved
@@ -3,14 +3,8 @@
 import yaml
 from flask_wtf import FlaskForm
 from wtforms import SelectField, SelectMultipleField, StringField, \
-<<<<<<< HEAD
     TextAreaField, SubmitField, TimeField, DateField
-from wtforms.validators import InputRequired
-=======
-    TextAreaField, SubmitField
-from wtforms.fields.html5 import TimeField, DateField
 from wtforms.validators import InputRequired, ValidationError
->>>>>>> 82389da4
 
 from . import models
 
