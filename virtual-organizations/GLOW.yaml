AppDescription: Applications from UW-Madison (GLOW) applications are diverse with minimal 
  requirements of ~500MB RAM and working scratch space of ~500MB per job.  The GLOW VO is managed
  by the Center for High Throughput Computing.
CertificateOnly: false
Community: The Grid Laboratory of Wisconsin (GLOW) is the legacy name for the 
  University of Wisconsin-Madison's coordinated use of OSG. The Center for High Througput 
  Computing continues to coordinate use of dHTC and OSG by the campus community, as the core 
  provider of large-scale research computing resources. Numerous HTCondor pools on campus 
  participate in a campus grid, and CHTC directly serves more than 300 research groups from 
  more than 60 departments on campus.
Contacts:
  Administrative Contact:
  - ID: OSG1000015
    Name: Aaron Moate
  Miscellaneous Contact:
  - ID: 29a39113245cb237d6377e22152a1cb2585445e3
    Name: Lauren Michael
  Registration Authority:
  - ID: OSG1000015
    Name: Aaron Moate
  Security Contact:
  - ID: OSG1000015
    Name: Aaron Moate
  VO Manager:
  - ID: 48e1c2f26dc3479a6cf9b2de7c79d654ac27b1d1
    Name: Miron Livny
Credentials:
  TokenIssuers:
    - URL: https://chtc.cs.wisc.edu
      DefaultUnixUser: glow
Disable: false
FieldsOfScience:
  PrimaryFields:
  - Multi-Science Community
  SecondaryFields:
  - Community Grid
ID: 13
LongName: Grid Laboratory of Wisconsin
OASIS:
  Managers:
    - Name: Aaron Moate
      DNs: /DC=org/DC=doegrids/OU=People/CN=Aaron Moate 717557
      ID: OSG1000015
  UseOASIS: true
PrimaryURL: https://chtc.cs.wisc.edu
PurposeURL: https://chtc.cs.wisc.edu/approach.shtml
ReportingGroups:
- glow
SupportURL: https://chtc.cs.wisc.edu
# DataFederations:
#   StashCache:
#     Namespaces:
#       /chtc/PUBLIC:
#         - PUBLIC
#       /chtc/PROTECTED:
#         - FQAN:/GLOW
#         - DN:/DC=org/DC=cilogon/C=US/O=University of Wisconsin-Madison/CN=Matyas Selmeci A148276
#         - SciTokens:
#             Issuer: https://chtc.cs.wisc.edu
#             Base Path: /chtc
#     AllowedOrigins:
#       - CHTC_STASHCACHE_ORIGIN
#       - CHTC_STASHCACHE_ORIGIN_2000
#       - CHTC_STASHCACHE_ORIGIN_AUTH_2000
#     AllowedCaches:
#       - ANY
DataFederations:
  StashCache:
    Namespaces:
<<<<<<< HEAD
      - Path: /chtc/PUBLIC
        Authorizations:
          - PUBLIC
        AllowedOrigins:
          - CHTC_STASHCACHE_ORIGIN
          - CHTC_STASHCACHE_ORIGIN_2000
        AllowedCaches:
          - ANY

      - Path: /chtc/PROTECTED
        Authorizations:
          - FQAN:/GLOW
          - DN:/DC=org/DC=cilogon/C=US/O=University of Wisconsin-Madison/CN=Matyas Selmeci A148276
          - SciTokens:
              Issuer: https://chtc.cs.wisc.edu
              Base Path: /chtc
              Map Subject: True
        AllowedOrigins:
          - CHTC_STASHCACHE_ORIGIN_AUTH_2000
        AllowedCaches:
          - CHTC_TIGER_CACHE
          - CHTC_STASHCACHE_CACHE
=======
      /chtc/PUBLIC:
        - PUBLIC
      /chtc/PROTECTED:
        - FQAN:/GLOW
        - DN:/DC=org/DC=cilogon/C=US/O=University of Wisconsin-Madison/CN=Matyas Selmeci A148276
        - SciTokens:
            Issuer: https://chtc.cs.wisc.edu
            Base Path: /chtc
    AllowedOrigins:
      - CHTC_STASHCACHE_ORIGIN
      - CHTC_STASHCACHE_ORIGIN_2000
      - CHTC_STASHCACHE_ORIGIN_AUTH_2000
    AllowedCaches:
      - ANY

## SOFTWARE-5179 schema
# DataFederations:
#   StashCache:
#     Namespaces:
#       - Path: /chtc/PUBLIC
#         Authorizations:
#           - PUBLIC
#         AllowedOrigins:
#           - CHTC_STASHCACHE_ORIGIN
#           - CHTC_STASHCACHE_ORIGIN_2000
#         AllowedCaches:
#           - ANY
#
#       - Path: /chtc/PROTECTED
#         Authorizations:
#           - FQAN:/GLOW
#           - DN:/DC=org/DC=cilogon/C=US/O=University of Wisconsin-Madison/CN=Matyas Selmeci A148276
#           - SciTokens:
#               Issuer: https://chtc.cs.wisc.edu
#               Base Path: /chtc
#               Map Subject: True
#         AllowedOrigins:
#           - CHTC_STASHCACHE_ORIGIN_AUTH_2000
#         AllowedCaches:
#           - CHTC_TIGER_CACHE
#           - CHTC_STASHCACHE_CACHE
>>>>>>> bc026a73
<|MERGE_RESOLUTION|>--- conflicted
+++ resolved
@@ -47,27 +47,11 @@
 ReportingGroups:
 - glow
 SupportURL: https://chtc.cs.wisc.edu
-# DataFederations:
-#   StashCache:
-#     Namespaces:
-#       /chtc/PUBLIC:
-#         - PUBLIC
-#       /chtc/PROTECTED:
-#         - FQAN:/GLOW
-#         - DN:/DC=org/DC=cilogon/C=US/O=University of Wisconsin-Madison/CN=Matyas Selmeci A148276
-#         - SciTokens:
-#             Issuer: https://chtc.cs.wisc.edu
-#             Base Path: /chtc
-#     AllowedOrigins:
-#       - CHTC_STASHCACHE_ORIGIN
-#       - CHTC_STASHCACHE_ORIGIN_2000
-#       - CHTC_STASHCACHE_ORIGIN_AUTH_2000
-#     AllowedCaches:
-#       - ANY
+
+# SOFTWARE-5179 schema
 DataFederations:
   StashCache:
     Namespaces:
-<<<<<<< HEAD
       - Path: /chtc/PUBLIC
         Authorizations:
           - PUBLIC
@@ -90,46 +74,3 @@
         AllowedCaches:
           - CHTC_TIGER_CACHE
           - CHTC_STASHCACHE_CACHE
-=======
-      /chtc/PUBLIC:
-        - PUBLIC
-      /chtc/PROTECTED:
-        - FQAN:/GLOW
-        - DN:/DC=org/DC=cilogon/C=US/O=University of Wisconsin-Madison/CN=Matyas Selmeci A148276
-        - SciTokens:
-            Issuer: https://chtc.cs.wisc.edu
-            Base Path: /chtc
-    AllowedOrigins:
-      - CHTC_STASHCACHE_ORIGIN
-      - CHTC_STASHCACHE_ORIGIN_2000
-      - CHTC_STASHCACHE_ORIGIN_AUTH_2000
-    AllowedCaches:
-      - ANY
-
-## SOFTWARE-5179 schema
-# DataFederations:
-#   StashCache:
-#     Namespaces:
-#       - Path: /chtc/PUBLIC
-#         Authorizations:
-#           - PUBLIC
-#         AllowedOrigins:
-#           - CHTC_STASHCACHE_ORIGIN
-#           - CHTC_STASHCACHE_ORIGIN_2000
-#         AllowedCaches:
-#           - ANY
-#
-#       - Path: /chtc/PROTECTED
-#         Authorizations:
-#           - FQAN:/GLOW
-#           - DN:/DC=org/DC=cilogon/C=US/O=University of Wisconsin-Madison/CN=Matyas Selmeci A148276
-#           - SciTokens:
-#               Issuer: https://chtc.cs.wisc.edu
-#               Base Path: /chtc
-#               Map Subject: True
-#         AllowedOrigins:
-#           - CHTC_STASHCACHE_ORIGIN_AUTH_2000
-#         AllowedCaches:
-#           - CHTC_TIGER_CACHE
-#           - CHTC_STASHCACHE_CACHE
->>>>>>> bc026a73
