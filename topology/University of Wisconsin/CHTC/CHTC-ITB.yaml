GroupDescription: Resource group for the CHTC ITB site
GroupID: 544
Production: false
SupportCenter: Self Supported
Resources:
  OSG-ITB-CE1:
    Active: true
    ContactLists:
      Administrative Contact:
        Primary:
          ID: OSG1000003
          Name: Brian Lin
        Secondary:
          ID: OSG1000020
          Name: Tim Theisen
        Tertiary:
          ID: OSG1000002
          Name: Matyas Selmeci
      Security Contact:
        Primary:
          ID: OSG1000003
          Name: Brian Lin
        Secondary:
          ID: OSG1000020
          Name: Tim Theisen
        Tertiary:
          ID: OSG1000002
          Name: Matyas Selmeci
    Description: This is an ITB site run by the OSG Software Team at UW-Madison.
    FQDN: osg-itb-ce1.osg.chtc.io
    ID: 1091
    Services:
      CE:
        Description: Compute Element
        Details:
          hidden: false

  HOSTED-CE1-OSGDEV-CHTC:
    Active: true
    ContactLists:
      Administrative Contact:
        Primary:
          ID: OSG1000003
          Name: Brian Lin
        Secondary:
          ID: OSG1000001
          Name: Brian Bockelman
        Tertiary:
          ID: OSG1000002
          Name: Matyas Selmeci
      Security Contact:
        Primary:
          ID: OSG1000003
          Name: Brian Lin
        Secondary:
          ID: OSG1000001
          Name: Brian Bockelman
        Tertiary:
          ID: OSG1000002
          Name: Matyas Selmeci
    Description: This is an ITB Hosted CE run by the OSG Software Team at UW-Madison.
    FQDN: hosted-ce1.osgdev.chtc.io
    ID: 1104
    Services:
      CE:
        Description: Compute Element
        Details:
          hidden: false

  HOSTED-CE-CHTC-UBUNTU-DEV:
    Active: true
    ContactLists:
      Administrative Contact:
        Primary:
          ID: OSG1000002
          Name: Matyas Selmeci
        Secondary:
          ID: OSG1000003
          Name: Brian Lin
        Tertiary:
          ID: OSG1000007
          Name: Carl Edquist
      Security Contact:
        Primary:
          ID: OSG1000002
          Name: Matyas Selmeci
        Secondary:
          ID: OSG1000003
          Name: Brian Lin
        Tertiary:
          ID: OSG1000001
          Name: Brian Bockelman
    Description: This is a Development Hosted CE connected to an Ubuntu submit pod run by CHTC.
    FQDN: hosted-ce-chtc-ubuntu.osgdev.chtc.io
    ID: 1190
    Services:
      CE:
        Description: Compute Element
        Details:
          hidden: false

  WENMR-CE1-OSGDEV-CHTC:
    Active: true
    ContactLists:
      Administrative Contact:
        Primary:
          ID: OSG1000003
          Name: Brian Lin
        Secondary:
          ID: OSG1000002
          Name: Matyas Selmeci
      Security Contact:
        Primary:
          ID: OSG1000003
          Name: Brian Lin
        Secondary:
          ID: OSG1000002
          Name: Matyas Selmeci
    Description: ITB Open Science CE for WeNMR
    FQDN: wenmr-ce1.osgdev.chtc.io
    ID: 1115
    Services:
      CE:
        Description: Compute Element
        Details:
          hidden: false

  CHTC-ITB-SLURM-CE:
    Active: true
    ContactLists:
      Administrative Contact:
        Primary:
          ID: OSG1000002
          Name: Matyas Selmeci
        Secondary:
          ID: OSG1000003
          Name: Brian Lin
        Tertiary:
          ID: OSG1000007
          Name: Carl Edquist
      Security Contact:
        Primary:
          ID: OSG1000002
          Name: Matyas Selmeci
        Secondary:
          ID: OSG1000003
          Name: Brian Lin
    Description: Hosted CE that submits to a CHTC SLURM submit node, used for testing hosed CE containers
    DN: /CN=itb-slurm-ce.osgdev.chtc.io
    FQDN: itb-slurm-ce.osgdev.chtc.io
    ID: 1136
    Services:
      CE:
        Description: Hosted Compute Entrypoint
    VOOwnership:
      GLOW: 100

  CHTC-ITB-submittest0000:
    Active: true
    ContactLists:
      Administrative Contact:
        Primary:
          ID: OSG1000015
          Name: Aaron Moate
      Security Contact:
        Primary:
          ID: OSG1000015
          Name: Aaron Moate
    Description: CHTC Testing Submit Node
    FQDN: submittest0000.chtc.wisc.edu
    ID: 1156
    Services:
      Submit Node:
        Description: GLOW VO Submission Node
        Details:
          hidden: false
    VOOwnership:
      GLOW: 100

  CHTC-ITB-OPEN-SCIENCE-CE1:
    Active: true
    ContactLists:
      Administrative Contact:
        Primary:
          ID: OSG1000003
          Name: Brian Lin
        Secondary:
          ID: OSG1000002
          Name: Matyas Selmeci
        Tertiary:
          ID: OSG1000007
          Name: Carl Edquist
      Security Contact:
        Primary:
          ID: OSG1000003
          Name: Brian Lin
        Secondary:
          ID: OSG1000002
          Name: Matyas Selmeci
    Description: Development Open Science CE
    FQDN: os-ce1.osgdev.chtc.io
    ID: 1189
    Services:
      CE:
        Description: HTCondor-CE
      Submit Node:
        Description: OS Pool Access Point
    Tags:
      - OSPool

  CHTC-ITB-GPU-BACKFILL:
    Active: true
    ContactLists:
      Administrative Contact:
        Primary:
          ID: OSG1000003
          Name: Brian Lin
        Secondary:
          ID: OSG1000002
          Name: Matyas Selmeci
        Tertiary:
          ID: OSG1000007
          Name: Carl Edquist
      Security Contact:
        Primary:
          ID: OSG1000003
          Name: Brian Lin
        Secondary:
          ID: OSG1000002
          Name: Matyas Selmeci
    Description: OSG VO backfill container in the GPU lab
    FQDN: itb-gpu-backfill.chtc.wisc.edu
    ID: 1219
    Services:
      Execution Endpoint:
        Description: OSG VO backfill container in the GPU lab

  CHTC-ITB-HELM-ORIGIN:
    Active: false
    Description: >-
        This is a testing OSDF origin server on the Tiger cluster,
<<<<<<< HEAD
        deployed via Helm. It serves public data.
    ID: 1370
=======
        deployed via Helm. It serves both public and protected data.
    ID: 1325
>>>>>>> 5fcfb0d7
    ContactLists:
      Administrative Contact:
        Primary:
          ID: OSG1000002
          Name: Matyas Selmeci
        Secondary:
          ID: OSG1000003
          Name: Brian Lin
      Security Contact:
        Primary:
          ID: OSG1000002
          Name: Matyas Selmeci
        Secondary:
          ID: OSG1000003
          Name: Brian Lin
    FQDN: helm-origin.osgdev.chtc.io
    DN: /CN=helm-origin.osgdev.chtc.io
    Services:
      XRootD origin server:
        Description: xrootd stash-origin and stash-origin-auth instances
    VOOwnership:
      OSG: 100
    AllowedVOs:
      - GLOW

  CHTC-ITB-HELM-CACHE1:
    Active: false
    Description: >-
      This is a testing StashCache cache server the Tiger cluster,
      deployed via Helm.
    ID: 1339
    ContactLists:
      Administrative Contact:
        Primary:
          ID: OSG1000007
          Name: Carl Edquist
        Secondary:
          ID: OSG1000003
          Name: Brian Lin
        Tertiary:
          ID: OSG1000002
          Name: Matyas Selmeci
      Security Contact:
        Primary:
          ID: OSG1000002
          Name: Matyas Selmeci
        Secondary:
          ID: OSG1000015
          Name: Aaron Moate
    FQDN: helm-cache1.osgdev.chtc.io
    DN: /CN=helm-cache1.osgdev.chtc.io
    Services:
      XRootD cache server:
        Description: StashCache cache server
    VOOwnership:
      OSG: 100
    AllowedVOs:
      - GLOW
      - OSG

  TIGER-OSG-BACKFILL-ITB:
    Active: false
    ContactLists:
      Administrative Contact:
        Primary:
          ID: OSG1000003
          Name: Brian Lin
        Secondary:
          ID: OSG1000002
          Name: Matyas Selmeci
        Tertiary:
          ID: OSG1000007
          Name: Carl Edquist
      Security Contact:
        Primary:
          ID: OSG1000003
          Name: Brian Lin
        Secondary:
          ID: OSG1000002
          Name: Matyas Selmeci
    Description: OSG VO backfill containers on the Tiger cluster, serving the ITB pool
    FQDN: tiger-osg-backfill-itb.osgdev.chtc.io
    ID: 1342
    Services:
      Execution Endpoint:
        Description: OSG VO backfill containers on the Tiger cluster, serving the ITB pool

  CHTC-ITB-S3-AWS-EAST-ORIGIN:
    Active: true
    Description: >-
      This is an origin used for demonstrating integration with AWS
      East S3 buckets
    ID: 1356
    ContactLists:
      Administrative Contact:
        Primary:
          ID: OSG1000007
          Name: Carl Edquist
        Secondary:
          ID: OSG1000003
          Name: Brian Lin
        Tertiary:
          ID: OSG1000002
          Name: Matyas Selmeci
      Security Contact:
        Primary:
          ID: OSG1000003
          Name: Brian Lin
        Secondary:
          ID: OSG1000002
          Name: Matyas Selmeci
        Tertiary:
          ID: OSG1000001
          Name: Brian Bockelman
    FQDN: s3-us-east-1.osgdev.chtc.io
    DN: /CN=s3-us-east-1.osgdev.chtc.io
    Services:
      XRootD origin server:
        Description: Origin serving both authenticated and unauthenticated data
    AllowedVOs:
      - OSG

  CHTC-ITB-S3-AWS-WEST-ORIGIN:
    Active: true
    Description: >-
      This is an origin used for demonstrating integration with AWS
      West S3 buckets
    ID: 1357
    ContactLists:
      Administrative Contact:
        Primary:
          ID: OSG1000003
          Name: Brian Lin
        Secondary:
          ID: OSG1000002
          Name: Matyas Selmeci
        Tertiary:
          ID: OSG1000001
          Name: Brian Bockelman
      Security Contact:
        Primary:
          ID: OSG1000003
          Name: Brian Lin
        Secondary:
          ID: OSG1000002
          Name: Matyas Selmeci
        Tertiary:
          ID: OSG1000001
          Name: Brian Bockelman
    FQDN: s3-us-west-1.osgdev.chtc.io
    DN: /CN=s3-us-west-1.osgdev.chtc.io
    Services:
      XRootD origin server:
        Description: Origin serving both authenticated and unauthenticated data
    AllowedVOs:
      - OSG<|MERGE_RESOLUTION|>--- conflicted
+++ resolved
@@ -239,13 +239,8 @@
     Active: false
     Description: >-
         This is a testing OSDF origin server on the Tiger cluster,
-<<<<<<< HEAD
-        deployed via Helm. It serves public data.
+        deployed via Helm. It serves both public and protected data.
     ID: 1370
-=======
-        deployed via Helm. It serves both public and protected data.
-    ID: 1325
->>>>>>> 5fcfb0d7
     ContactLists:
       Administrative Contact:
         Primary:
